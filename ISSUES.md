--- conflicted
+++ resolved
@@ -360,12 +360,8 @@
         UPDATE-REMOTE-SKIP: /home/tyemirov/Development/BOSL2 (owner constraint mismatch: expected true, actual tyemirov)
         ```
         Resolution: Remote updates now report `owner constraint unmet: required --owner <value> but detected owner <value>` so skipped repositories explain which owner failed the constraint.
-<<<<<<< HEAD
     - [x] [GX-18] Remove the check that the canonical owner matches the current owner for the repo remote update-to-canonical command. `gix repo remote update-to-canonical --owner true` shall succeed for repositories migrated between accounts (for example, temirov/gix → tyemirov/gix).
         Resolution: Remote updates now ignore the owner inequality guard so canonical remotes apply even when the configured owner string differs from the detected canonical owner; CLI and executor tests cover the renamed-account path.
-=======
-    - [ ] [GX-18] Remove the check that the canonical owner matches the current owner for the repo remote update-to-canonical command. `gix repo remote update-to-canonical --owner true` shall succed for the cases when the account was renamed, e.g. used to be temirov/gix.git but became tyemirov/gix.git
->>>>>>> ab9d293c
 
 ## Maintenance
 
