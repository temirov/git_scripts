--- conflicted
+++ resolved
@@ -99,11 +99,7 @@
 
 	args := flagutils.NormalizeToggleArguments([]string{
 		"--dry-run",
-<<<<<<< HEAD
-		"--yes",
-=======
 		"--" + flagutils.AssumeYesFlagName,
->>>>>>> 3d654479
 		"--" + flagutils.DefaultRootFlagName, "/tmp/cli-root",
 		"--old", "github.com/cli/old",
 		"--new", "github.com/cli/new",
