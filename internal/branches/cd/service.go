package cd

import (
	"context"
	"errors"
	"fmt"
	"path/filepath"
	"strings"

	"go.uber.org/zap"

	"github.com/temirov/gix/internal/execshell"
	"github.com/temirov/gix/internal/repos/shared"
)

const (
	repositoryPathRequiredMessageConstant    = "repository path must be provided"
	branchNameRequiredMessageConstant        = "branch name must be provided"
	gitExecutorMissingMessageConstant        = "git executor not configured"
	gitFetchFailureTemplateConstant          = "failed to fetch updates: %w"
	gitRemoteListFailureTemplateConstant     = "failed to list remotes: %w"
	gitSwitchFailureTemplateConstant         = "failed to switch to branch %q: %s: %w"
	gitCreateBranchFromRemoteFailureTemplate = "failed to create branch %q from %s: %s: %w"
	gitCreateBranchLocalFailureTemplate      = "failed to create branch %q: %s: %w"
	gitPullFailureTemplateConstant           = "failed to pull latest changes: %w"
	defaultRemoteNameConstant                = shared.OriginRemoteNameConstant
	logFieldRemoteNameConstant               = "remote"
	logFieldRepositoryPathConstant           = "repository_path"
	fetchWarningLogMessageConstant           = "Fetch skipped due to error"
	pullWarningLogMessageConstant            = "Pull skipped due to error"
	fetchWarningTemplateConstant             = "FETCH-SKIP: %s (%s)"
	pullWarningTemplateConstant              = "PULL-SKIP: %s"
	missingRemoteWarningTemplateConstant     = "WARNING: no remote counterpart for %s"
	gitFetchSubcommandConstant               = "fetch"
	gitFetchAllFlagConstant                  = "--all"
	gitFetchPruneFlagConstant                = "--prune"
	gitRemoteSubcommandConstant              = "remote"
	gitSwitchSubcommandConstant              = "switch"
	gitCreateBranchFlagConstant              = "-c"
	gitTrackFlagConstant                     = "--track"
	gitPullSubcommandConstant                = "pull"
	gitPullRebaseFlagConstant                = "--rebase"
	gitTerminalPromptEnvironmentNameConstant = "GIT_TERMINAL_PROMPT"
	gitTerminalPromptEnvironmentDisableValue = "0"
)

// ErrRepositoryPathRequired indicates the repository path option was empty.
var ErrRepositoryPathRequired = errors.New(repositoryPathRequiredMessageConstant)

// ErrBranchNameRequired indicates the branch name option was empty.
var ErrBranchNameRequired = errors.New(branchNameRequiredMessageConstant)

// ErrGitExecutorNotConfigured indicates the git executor dependency was missing.
var ErrGitExecutorNotConfigured = errors.New(gitExecutorMissingMessageConstant)

// ServiceDependencies enumerates collaborators required by the service.
type ServiceDependencies struct {
	GitExecutor shared.GitExecutor
	Logger      *zap.Logger
}

// Options configure a branch change operation.
type Options struct {
	RepositoryPath  string
	BranchName      string
	RemoteName      string
	CreateIfMissing bool
	DryRun          bool
}

// Result captures the outcome of a branch change.
type Result struct {
	RepositoryPath string
	BranchName     string
	BranchCreated  bool
	Warnings       []string
}

// Service coordinates branch switching across repositories.
type Service struct {
	executor shared.GitExecutor
	logger   *zap.Logger
}

// NewService constructs a Service from the provided dependencies.
func NewService(dependencies ServiceDependencies) (*Service, error) {
	if dependencies.GitExecutor == nil {
		return nil, ErrGitExecutorNotConfigured
	}
	logger := dependencies.Logger
	if logger == nil {
		logger = zap.NewNop()
	}
	return &Service{executor: dependencies.GitExecutor, logger: logger}, nil
}

// Change switches the repository to the requested branch, creating it from the remote if needed.
func (service *Service) Change(executionContext context.Context, options Options) (Result, error) {
	trimmedRepositoryPath := strings.TrimSpace(options.RepositoryPath)
	if len(trimmedRepositoryPath) == 0 {
		return Result{}, ErrRepositoryPathRequired
	}

	trimmedBranchName := strings.TrimSpace(options.BranchName)
	if len(trimmedBranchName) == 0 {
		return Result{}, ErrBranchNameRequired
	}

	remoteName := strings.TrimSpace(options.RemoteName)
	remoteExplicitlyProvided := len(remoteName) > 0
	if !remoteExplicitlyProvided {
		remoteName = defaultRemoteNameConstant
	}

	if options.DryRun {
		return Result{RepositoryPath: trimmedRepositoryPath, BranchName: trimmedBranchName}, nil
	}

	environment := map[string]string{gitTerminalPromptEnvironmentNameConstant: gitTerminalPromptEnvironmentDisableValue}

	remoteEnumeration, remoteLookupErr := service.enumerateRemotes(executionContext, trimmedRepositoryPath, remoteName, environment)
	if remoteLookupErr != nil {
		return Result{}, fmt.Errorf(gitFetchFailureTemplateConstant, fmt.Errorf(gitRemoteListFailureTemplateConstant, remoteLookupErr))
	}

	useAllRemotes := !remoteExplicitlyProvided && remoteEnumeration.hasRemotes && !remoteEnumeration.requestedExists
	shouldFetch := remoteEnumeration.hasRemotes && (!remoteExplicitlyProvided || remoteEnumeration.requestedExists)
	shouldPull := shouldFetch
	shouldTrackRemote := remoteEnumeration.requestedExists && shouldFetch
	warnings := make([]string, 0)

	if shouldFetch {
		fetchArguments := []string{gitFetchSubcommandConstant}
		if useAllRemotes {
			fetchArguments = append(fetchArguments, gitFetchAllFlagConstant, gitFetchPruneFlagConstant)
		} else {
			fetchArguments = append(fetchArguments, gitFetchPruneFlagConstant, remoteName)
		}

		if _, err := service.executor.ExecuteGit(executionContext, execshell.CommandDetails{
			Arguments:            fetchArguments,
			WorkingDirectory:     trimmedRepositoryPath,
			EnvironmentVariables: environment,
		}); err != nil {
			summary := summarizeCommandError(err)
			var warningMessage string
			if shouldReportMissingRemote(summary) {
				warningMessage = fmt.Sprintf(missingRemoteWarningTemplateConstant, formatMissingRemoteRepositoryName(trimmedRepositoryPath))
			} else {
				warningMessage = fmt.Sprintf(fetchWarningTemplateConstant, remoteName, summary)
			}
			service.logger.Warn(
				fetchWarningLogMessageConstant,
				zap.String(logFieldRepositoryPathConstant, trimmedRepositoryPath),
				zap.String(logFieldRemoteNameConstant, remoteName),
				zap.Error(err),
			)
			shouldPull = false
			warnings = append(warnings, warningMessage)
		}
	}

	branchCreated := false
	switchResultErr := service.trySwitch(executionContext, trimmedRepositoryPath, trimmedBranchName, environment)
	branchMissing := isBranchMissingError(switchResultErr)
	switchSummary := summarizeCommandError(switchResultErr)

	if switchResultErr != nil {
		if !options.CreateIfMissing || !branchMissing {
			return Result{}, fmt.Errorf(gitSwitchFailureTemplateConstant, trimmedBranchName, switchSummary, switchResultErr)
		}
		switchArguments := []string{gitSwitchSubcommandConstant, gitCreateBranchFlagConstant, trimmedBranchName}
		if shouldTrackRemote {
			trackReference := fmt.Sprintf("%s/%s", remoteName, trimmedBranchName)
			switchArguments = append(switchArguments, gitTrackFlagConstant, trackReference)
		}
		if _, err := service.executor.ExecuteGit(executionContext, execshell.CommandDetails{
			Arguments:            switchArguments,
			WorkingDirectory:     trimmedRepositoryPath,
			EnvironmentVariables: environment,
		}); err != nil {
			createSummary := summarizeCommandError(err)
			if shouldTrackRemote {
				return Result{}, fmt.Errorf(gitCreateBranchFromRemoteFailureTemplate, trimmedBranchName, remoteName, createSummary, err)
			}
			return Result{}, fmt.Errorf(gitCreateBranchLocalFailureTemplate, trimmedBranchName, createSummary, err)
		}
		branchCreated = true
	}

	if shouldPull {
		if _, err := service.executor.ExecuteGit(executionContext, execshell.CommandDetails{
			Arguments:            []string{gitPullSubcommandConstant, gitPullRebaseFlagConstant},
			WorkingDirectory:     trimmedRepositoryPath,
			EnvironmentVariables: environment,
		}); err != nil {
			warningMessage := fmt.Sprintf(pullWarningTemplateConstant, summarizeCommandError(err))
			service.logger.Warn(
				pullWarningLogMessageConstant,
				zap.String(logFieldRepositoryPathConstant, trimmedRepositoryPath),
				zap.Error(err),
			)
			warnings = append(warnings, warningMessage)
		}
	}

	return Result{
		RepositoryPath: trimmedRepositoryPath,
		BranchName:     trimmedBranchName,
		BranchCreated:  branchCreated,
		Warnings:       warnings,
	}, nil
}

func (service *Service) trySwitch(executionContext context.Context, repositoryPath string, branchName string, environment map[string]string) error {
	_, err := service.executor.ExecuteGit(executionContext, execshell.CommandDetails{
		Arguments:            []string{gitSwitchSubcommandConstant, branchName},
		WorkingDirectory:     repositoryPath,
		EnvironmentVariables: environment,
	})
	return err
}

type remoteEnumeration struct {
	hasRemotes      bool
	requestedExists bool
}

func (service *Service) enumerateRemotes(executionContext context.Context, repositoryPath string, remoteName string, environment map[string]string) (remoteEnumeration, error) {
	result, err := service.executor.ExecuteGit(executionContext, execshell.CommandDetails{
		Arguments:            []string{gitRemoteSubcommandConstant},
		WorkingDirectory:     repositoryPath,
		EnvironmentVariables: environment,
	})
	if err != nil {
		return remoteEnumeration{}, err
	}

	enumeration := remoteEnumeration{}
	for _, candidate := range strings.Split(result.StandardOutput, "\n") {
		trimmedCandidate := strings.TrimSpace(candidate)
		if len(trimmedCandidate) == 0 {
			continue
		}
		enumeration.hasRemotes = true
		if trimmedCandidate == remoteName {
			enumeration.requestedExists = true
		}
	}
	return enumeration, nil
}

var missingBranchIndicators = []string{
	"did not match any file(s) known to git",
	"unknown revision or path not in the working tree",
	"not a valid reference",
	"invalid reference",
	"no such ref was found",
	"matches none of the refs",
}

var missingRemoteErrorIndicators = []string{
	"repository not found",
	"could not read from remote repository",
	"no such remote",
}

func isBranchMissingError(err error) bool {
	if err == nil {
		return false
	}
	summary := strings.ToLower(summarizeCommandError(err))
	if len(summary) == 0 {
		return false
	}
	for _, indicator := range missingBranchIndicators {
		if strings.Contains(summary, indicator) {
			return true
		}
	}
	return false
}

func summarizeCommandError(err error) string {
	if err == nil {
		return ""
	}
	var commandFailure execshell.CommandFailedError
	if errors.As(err, &commandFailure) {
		trimmedStandardError := strings.TrimSpace(commandFailure.Result.StandardError)
		if len(trimmedStandardError) > 0 {
			return firstLine(trimmedStandardError)
		}
		return firstLine(commandFailure.Error())
	}
	return firstLine(strings.TrimSpace(err.Error()))
}

func firstLine(message string) string {
	if len(message) == 0 {
		return ""
	}
	for _, line := range strings.Split(message, "\n") {
		trimmed := strings.TrimSpace(line)
		if len(trimmed) > 0 {
			return firstLine(trimmed)
		}
		return firstLine(commandFailure.Error())
	}
	return firstLine(strings.TrimSpace(err.Error()))
}

func firstLine(message string) string {
	if len(message) == 0 {
		return ""
	}
	for _, line := range strings.Split(message, "\n") {
		trimmed := strings.TrimSpace(line)
		if len(trimmed) > 0 {
			return trimmed
		}
	}
	return ""
<<<<<<< HEAD
=======
}

func shouldReportMissingRemote(summary string) bool {
	if len(summary) == 0 {
		return false
	}
	normalized := strings.ToLower(summary)
	for _, indicator := range missingRemoteErrorIndicators {
		if strings.Contains(normalized, indicator) {
			return true
		}
	}
	return false
}

func formatMissingRemoteRepositoryName(repositoryPath string) string {
	base := strings.TrimSpace(filepath.Base(repositoryPath))
	if base == "" || base == "." || base == string(filepath.Separator) {
		return "this repository"
	}
	lower := strings.ToLower(base)
	if strings.HasSuffix(lower, "repo") || strings.HasSuffix(lower, "repository") {
		return base
	}
	return fmt.Sprintf("%s repo", base)
>>>>>>> 12931733
}<|MERGE_RESOLUTION|>--- conflicted
+++ resolved
@@ -303,26 +303,10 @@
 	for _, line := range strings.Split(message, "\n") {
 		trimmed := strings.TrimSpace(line)
 		if len(trimmed) > 0 {
-			return firstLine(trimmed)
-		}
-		return firstLine(commandFailure.Error())
-	}
-	return firstLine(strings.TrimSpace(err.Error()))
-}
-
-func firstLine(message string) string {
-	if len(message) == 0 {
-		return ""
-	}
-	for _, line := range strings.Split(message, "\n") {
-		trimmed := strings.TrimSpace(line)
-		if len(trimmed) > 0 {
 			return trimmed
 		}
 	}
 	return ""
-<<<<<<< HEAD
-=======
 }
 
 func shouldReportMissingRemote(summary string) bool {
@@ -348,5 +332,4 @@
 		return base
 	}
 	return fmt.Sprintf("%s repo", base)
->>>>>>> 12931733
 }