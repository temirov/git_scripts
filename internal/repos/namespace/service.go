package namespace

import (
	"bytes"
	"context"
	"errors"
	"fmt"
	"go/parser"
	"go/printer"
	"go/token"
	"io/fs"
	"path/filepath"
	"sort"
	"strings"

	"golang.org/x/mod/modfile"
	"golang.org/x/tools/imports"

	"github.com/temirov/gix/internal/execshell"
	repoerrors "github.com/temirov/gix/internal/repos/errors"
	"github.com/temirov/gix/internal/repos/shared"
)

const (
	defaultBranchPrefix          = "namespace-rewrite"
	defaultCommitMessageTemplate = "chore(namespace): rewrite %s -> %s"
	goFileExtension              = ".go"
	goTestFileSuffix             = "_test.go"
	gitDirectoryName             = ".git"
	vendorDirectoryName          = "vendor"
)

var (
	errDependenciesMissing = errors.New("namespace rewrite dependencies missing")
	errInvalidPrefix       = errors.New("namespace prefix invalid")
)

// Dependencies supplies collaborators required to rewrite Go module namespaces.
type Dependencies struct {
	FileSystem        shared.FileSystem
	GitExecutor       shared.GitExecutor
	RepositoryManager shared.GitRepositoryManager
	Clock             shared.Clock
}

func (dependencies Dependencies) sanitize() Dependencies {
	if dependencies.Clock == nil {
		dependencies.Clock = shared.SystemClock{}
	}
	return dependencies
}

// Service orchestrates namespace rewrites using smart constructors and injected dependencies.
type Service struct {
	fileSystem        shared.FileSystem
	gitExecutor       shared.GitExecutor
	repositoryManager shared.GitRepositoryManager
	clock             shared.Clock
}

// NewService constructs a namespace rewrite service.
func NewService(dependencies Dependencies) (*Service, error) {
	sanitized := dependencies.sanitize()
	if sanitized.FileSystem == nil || sanitized.GitExecutor == nil || sanitized.RepositoryManager == nil {
		return nil, repoerrors.Wrap(repoerrors.OperationNamespaceRewrite, "", repoerrors.ErrExecutorDependenciesMissing, errDependenciesMissing)
	}
	return &Service{
		fileSystem:        sanitized.FileSystem,
		gitExecutor:       sanitized.GitExecutor,
		repositoryManager: sanitized.RepositoryManager,
		clock:             sanitized.Clock,
	}, nil
}

// ModulePrefix captures validated module namespace prefixes.
type ModulePrefix struct {
	value string
}

// NewModulePrefix validates and normalizes namespace prefixes.
func NewModulePrefix(raw string) (ModulePrefix, error) {
	trimmed := strings.TrimSpace(raw)
	trimmed = strings.TrimSuffix(trimmed, "/")
	if len(trimmed) == 0 {
		return ModulePrefix{}, fmt.Errorf("%w: empty", errInvalidPrefix)
	}
	if !strings.Contains(trimmed, "/") {
		return ModulePrefix{}, fmt.Errorf("%w: missing path separator", errInvalidPrefix)
	}
	return ModulePrefix{value: trimmed}, nil
}

// String exposes the namespace prefix value.
func (prefix ModulePrefix) String() string {
	if len(prefix.value) == 0 {
		panic("namespace.ModulePrefix: zero value")
	}
	return prefix.value
}

// Options configures namespace rewrite execution.
type Options struct {
	RepositoryPath shared.RepositoryPath
	OldPrefix      ModulePrefix
	NewPrefix      ModulePrefix
	BranchPrefix   string
	PushRemote     string
	Push           bool
	CommitMessage  string
	DryRun         bool
}

func (options Options) sanitize(clock shared.Clock) (Options, error) {
	if options.RepositoryPath.String() == "" {
		return Options{}, fmt.Errorf("namespace rewrite: repository path required")
	}
	if options.OldPrefix.value == "" || options.NewPrefix.value == "" {
		return Options{}, fmt.Errorf("namespace rewrite: prefixes required")
	}
	if options.OldPrefix.value == options.NewPrefix.value {
		return Options{}, fmt.Errorf("namespace rewrite: prefixes match")
	}

	branchPrefix := strings.TrimSpace(options.BranchPrefix)
	if len(branchPrefix) == 0 {
		branchPrefix = defaultBranchPrefix
	}

	commitMessage := strings.TrimSpace(options.CommitMessage)
	if len(commitMessage) == 0 {
		commitMessage = fmt.Sprintf(defaultCommitMessageTemplate, options.OldPrefix.String(), options.NewPrefix.String())
	}

	pushRemote := strings.TrimSpace(options.PushRemote)
	if options.Push && len(pushRemote) == 0 {
		pushRemote = "origin"
	}
	if options.Push {
		if _, remoteErr := shared.NewRemoteName(pushRemote); remoteErr != nil {
			return Options{}, fmt.Errorf("namespace rewrite: invalid push remote: %w", remoteErr)
		}
	}

	return Options{
		RepositoryPath: options.RepositoryPath,
		OldPrefix:      options.OldPrefix,
		NewPrefix:      options.NewPrefix,
		BranchPrefix:   branchPrefix,
		PushRemote:     pushRemote,
		Push:           options.Push,
		CommitMessage:  commitMessage,
		DryRun:         options.DryRun,
	}, nil
}

// Result reports namespace rewrite outcomes.
type Result struct {
	BranchName    string
	GoModChanged  bool
	ChangedFiles  []string
	CommitCreated bool
	PushPerformed bool
	Skipped       bool
	SkipReason    string
}

type changePlan struct {
	goMod       bool
	goFilePaths map[string]struct{}
}

func newChangePlan() changePlan {
	return changePlan{goFilePaths: map[string]struct{}{}}
}

func (plan changePlan) requiresRewrite() bool {
	if plan.goMod {
		return true
	}
	return len(plan.goFilePaths) > 0
}

func (plan changePlan) relativeGoFiles() []string {
	if len(plan.goFilePaths) == 0 {
		return nil
	}
	paths := make([]string, 0, len(plan.goFilePaths))
	for path := range plan.goFilePaths {
		paths = append(paths, path)
	}
	sort.Strings(paths)
	return paths
}

// Rewrite applies namespace updates across go.mod and Go source files.
func (service *Service) Rewrite(ctx context.Context, options Options) (Result, error) {
	if service == nil {
		return Result{}, fmt.Errorf("namespace rewrite: %w", errDependenciesMissing)
	}

	sanitized, sanitizeError := options.sanitize(service.clock)
	if sanitizeError != nil {
		return Result{}, sanitizeError
	}

	repositoryPath := sanitized.RepositoryPath.String()
	if sanitized.DryRun {
		return service.planRewrite(repositoryPath, sanitized)
	}

	return service.applyRewrite(ctx, repositoryPath, sanitized)
}

func (service *Service) planRewrite(repositoryPath string, options Options) (Result, error) {
	plan, planError := service.buildChangePlan(repositoryPath, options.OldPrefix)
	if planError != nil {
		return Result{}, planError
	}
	if !plan.requiresRewrite() {
		return Result{Skipped: true, SkipReason: "namespace already up to date"}, nil
	}

	result := Result{
		BranchName:    service.buildBranchName(options.BranchPrefix),
		GoModChanged:  plan.goMod,
		ChangedFiles:  plan.relativeGoFiles(),
		PushPerformed: options.Push, // indicates intent
	}
	return result, nil
}

func (service *Service) applyRewrite(ctx context.Context, repositoryPath string, options Options) (Result, error) {
	plan, planError := service.buildChangePlan(repositoryPath, options.OldPrefix)
	if planError != nil {
		return Result{}, planError
	}
	if !plan.requiresRewrite() {
		return Result{Skipped: true, SkipReason: "namespace already up to date"}, nil
	}

	if err := service.ensureGitRepository(repositoryPath); err != nil {
		return Result{}, repoerrors.Wrap(repoerrors.OperationNamespaceRewrite, repositoryPath, repoerrors.ErrExecutorDependenciesMissing, err)
	}

	clean, cleanError := service.repositoryManager.CheckCleanWorktree(ctx, repositoryPath)
	if cleanError != nil {
		return Result{}, repoerrors.Wrap(repoerrors.OperationNamespaceRewrite, repositoryPath, repoerrors.ErrDirtyWorktree, cleanError)
	}
	if !clean {
		return Result{}, repoerrors.WrapMessage(repoerrors.OperationNamespaceRewrite, repositoryPath, repoerrors.ErrDirtyWorktree, "working tree must be clean before namespace rewrite")
	}

	branchName := service.buildBranchName(options.BranchPrefix)
	if err := service.createBranch(ctx, repositoryPath, branchName); err != nil {
		return Result{}, err
	}

	result := Result{
		BranchName:   branchName,
		GoModChanged: plan.goMod,
		ChangedFiles: plan.relativeGoFiles(),
	}

	if err := service.applyFileChanges(repositoryPath, plan, options); err != nil {
		return Result{}, err
	}

	if err := service.stageChanges(ctx, repositoryPath, plan); err != nil {
		return Result{}, err
	}

	changesStaged, stagedError := service.hasStagedChanges(ctx, repositoryPath)
	if stagedError != nil {
		return Result{}, stagedError
	}
	if !changesStaged {
		result.Skipped = true
		result.SkipReason = "no staged changes detected"
		return result, nil
	}

	if err := service.ensureGitIdentity(ctx, repositoryPath); err != nil {
		return Result{}, err
	}

	if err := service.commitChanges(ctx, repositoryPath, options.CommitMessage); err != nil {
		return Result{}, err
	}
	result.CommitCreated = true

	if options.Push {
		if err := service.pushBranch(ctx, repositoryPath, options.PushRemote, branchName); err != nil {
			return Result{}, err
		}
		result.PushPerformed = true
	}

	return result, nil
}

func (service *Service) buildBranchName(prefix string) string {
	trimmed := strings.TrimSpace(prefix)
	if len(trimmed) == 0 {
		trimmed = defaultBranchPrefix
	}
	sanitized := sanitizeBranchComponent(trimmed)
	timestamp := service.clock.Now().UTC().Format("20060102-150405Z")
	return fmt.Sprintf("%s/%s", sanitized, timestamp)
}

func sanitizeBranchComponent(value string) string {
	replacer := strings.NewReplacer(
		" ", "-",
		"\t", "-",
		"\n", "-",
		"\\", "-",
		"@", "-",
		"#", "-",
	)
	sanitized := replacer.Replace(value)
	sanitized = strings.ReplaceAll(sanitized, "//", "/")
	sanitized = strings.Trim(sanitized, "/")
	if len(sanitized) == 0 {
		return defaultBranchPrefix
	}
	return sanitized
}

func (service *Service) buildChangePlan(repositoryPath string, oldPrefix ModulePrefix) (changePlan, error) {
	plan := newChangePlan()

	goModPath := filepath.Join(repositoryPath, "go.mod")
	goModRequiresRewrite, goModError := service.goModContainsPrefix(goModPath, oldPrefix)
	if goModError != nil {
		return changePlan{}, repoerrors.Wrap(repoerrors.OperationNamespaceRewrite, repositoryPath, repoerrors.ErrNamespaceRewriteFailed, goModError)
	}
	plan.goMod = goModRequiresRewrite

	fileSet := token.NewFileSet()
	walkErr := filepath.WalkDir(repositoryPath, func(path string, entry fs.DirEntry, walkError error) error {
		if walkError != nil {
			return walkError
		}
		if entry.IsDir() {
			name := entry.Name()
			if name == vendorDirectoryName || strings.HasPrefix(name, gitDirectoryName) {
				return filepath.SkipDir
			}
			return nil
		}
		if !strings.HasSuffix(entry.Name(), goFileExtension) {
			return nil
		}
		if strings.HasSuffix(entry.Name(), goTestFileSuffix) {
			return nil
		}

		contains, detectErr := service.goFileImportsPrefix(fileSet, path, oldPrefix)
		if detectErr != nil {
			return detectErr
		}
		if !contains {
			return nil
		}

		relativePath, relErr := filepath.Rel(repositoryPath, path)
		if relErr != nil {
			return relErr
		}
		plan.goFilePaths[filepath.ToSlash(relativePath)] = struct{}{}
		return nil
	})
	if walkErr != nil {
		return changePlan{}, repoerrors.Wrap(repoerrors.OperationNamespaceRewrite, repositoryPath, repoerrors.ErrNamespaceRewriteFailed, walkErr)
	}

	return plan, nil
}

func (service *Service) goModContainsPrefix(goModPath string, oldPrefix ModulePrefix) (bool, error) {
	info, err := service.fileSystem.Stat(goModPath)
	if err != nil {
		if errors.Is(err, fs.ErrNotExist) {
			return false, nil
		}
		return false, err
	}
	if info.IsDir() {
		return false, nil
	}

	data, readErr := service.fileSystem.ReadFile(goModPath)
	if readErr != nil {
		return false, readErr
	}
	return bytes.Contains(data, []byte(oldPrefix.String()+"/")), nil
}

func (service *Service) goFileImportsPrefix(fileSet *token.FileSet, absolutePath string, prefix ModulePrefix) (bool, error) {
	file, parseErr := parser.ParseFile(fileSet, absolutePath, nil, parser.ImportsOnly)
	if parseErr != nil {
		return false, parseErr
	}
	for _, spec := range file.Imports {
		if spec.Path == nil {
			continue
		}
		unquoted := strings.Trim(spec.Path.Value, `"`)
		if strings.HasPrefix(unquoted, prefix.String()+"/") {
			return true, nil
		}
	}
	return false, nil
}

func (service *Service) ensureGitRepository(repositoryPath string) error {
	gitPath := filepath.Join(repositoryPath, gitDirectoryName)
	info, err := service.fileSystem.Stat(gitPath)
	if err != nil {
		if errors.Is(err, fs.ErrNotExist) {
			return fmt.Errorf("git metadata missing at %s", gitPath)
		}
		return err
	}
	if !info.IsDir() {
		return fmt.Errorf("git metadata path %s is not a directory", gitPath)
	}
	return nil
}

func (service *Service) createBranch(ctx context.Context, repositoryPath string, branchName string) error {
	details := execshell.CommandDetails{
		Arguments:        []string{"checkout", "-b", branchName},
		WorkingDirectory: repositoryPath,
	}
	if _, err := service.gitExecutor.ExecuteGit(ctx, details); err != nil {
		return repoerrors.Wrap(repoerrors.OperationNamespaceRewrite, repositoryPath, repoerrors.ErrCreateBranchFailed, err)
	}
	return nil
}

func (service *Service) applyFileChanges(repositoryPath string, plan changePlan, options Options) error {
	if plan.goMod {
		goModPath := filepath.Join(repositoryPath, "go.mod")
		if err := service.rewriteGoMod(goModPath, options.OldPrefix, options.NewPrefix); err != nil {
			return repoerrors.Wrap(repoerrors.OperationNamespaceRewrite, repositoryPath, repoerrors.ErrNamespaceRewriteFailed, err)
		}
	}

	if len(plan.goFilePaths) == 0 {
		return nil
	}

	for _, relativePath := range plan.relativeGoFiles() {
		absolutePath := filepath.Join(repositoryPath, relativePath)
		if err := service.rewriteGoFile(absolutePath, options.OldPrefix, options.NewPrefix); err != nil {
			return repoerrors.Wrap(repoerrors.OperationNamespaceRewrite, repositoryPath, repoerrors.ErrNamespaceRewriteFailed, fmt.Errorf("rewrite %s: %w", relativePath, err))
		}
	}
	return nil
}

func (service *Service) rewriteGoMod(goModPath string, oldPrefix ModulePrefix, newPrefix ModulePrefix) error {
	content, readErr := service.fileSystem.ReadFile(goModPath)
	if readErr != nil {
		return readErr
	}

	file, parseErr := modfile.Parse("go.mod", content, nil)
	if parseErr != nil {
		return parseErr
	}

	replacer := namespaceReplacer{
		old: oldPrefix.String(),
		new: newPrefix.String(),
	}

	didChange := false
<<<<<<< HEAD

	if file.Module != nil {
		if updated, changed := replacer.replace(file.Module.Mod.Path); changed {
			file.Module.Mod.Path = updated
			if syntax := file.Module.Syntax; syntax != nil && len(syntax.Token) >= 2 {
				syntax.Token[1] = modfile.AutoQuote(updated)
			}
			didChange = true
		}
	}

	for _, require := range file.Require {
		if require == nil {
			continue
		}
		if updated, changed := replacer.replace(require.Mod.Path); changed {
			require.Mod.Path = updated
			if syntax := require.Syntax; syntax != nil {
				token := modfile.AutoQuote(updated)
				if syntax.InBlock {
					if len(syntax.Token) >= 1 {
						syntax.Token[0] = token
					}
				} else if len(syntax.Token) >= 2 {
					syntax.Token[1] = token
				}
=======
	inRequireBlock := false
	inReplaceBlock := false
	oldNamespace := oldPrefix.String() + "/"
	newNamespace := newPrefix.String() + "/"
	for scanner.Scan() {
		line := scanner.Text()
		trimmed := strings.TrimSpace(line)

		switch {
		case strings.HasPrefix(trimmed, "module "):
			old := "module " + oldNamespace
			if strings.HasPrefix(trimmed, old) {
				didChange = true
				lines = append(lines, strings.Replace(trimmed, oldNamespace, newNamespace, 1))
				continue
			}
		}

		switch {
		case strings.HasPrefix(trimmed, "require ("):
			inRequireBlock = true
		case strings.HasPrefix(trimmed, "replace ("):
			inReplaceBlock = true
		case strings.HasPrefix(trimmed, ")"):
			inRequireBlock = false
			inReplaceBlock = false
		}

		if strings.HasPrefix(trimmed, "require ") || strings.HasPrefix(trimmed, "replace ") || inRequireBlock || inReplaceBlock {
			if strings.Contains(line, oldNamespace) {
				didChange = true
				line = strings.ReplaceAll(line, oldNamespace, newNamespace)
>>>>>>> 3d654479
			}
			didChange = true
		}
<<<<<<< HEAD
=======

		lines = append(lines, line)
>>>>>>> 3d654479
	}

	for _, replace := range file.Replace {
		if replace == nil {
			continue
		}
		if updated, changed := replacer.replace(replace.Old.Path); changed {
			replace.Old.Path = updated
			if syntax := replace.Syntax; syntax != nil {
				token := modfile.AutoQuote(updated)
				if syntax.InBlock {
					if len(syntax.Token) >= 1 {
						syntax.Token[0] = token
					}
				} else if len(syntax.Token) >= 2 {
					syntax.Token[1] = token
				}
			}
			didChange = true
		}
		if updated, changed := replacer.replace(replace.New.Path); changed {
			replace.New.Path = updated
			if syntax := replace.Syntax; syntax != nil {
				token := modfile.AutoQuote(updated)
				if syntax.InBlock {
					if len(syntax.Token) >= 3 {
						syntax.Token[2] = token
					}
				} else if len(syntax.Token) >= 4 {
					syntax.Token[3] = token
				}
			}
			didChange = true
		}
	}

	for _, exclude := range file.Exclude {
		if exclude == nil {
			continue
		}
		if updated, changed := replacer.replace(exclude.Mod.Path); changed {
			exclude.Mod.Path = updated
			if syntax := exclude.Syntax; syntax != nil {
				token := modfile.AutoQuote(updated)
				if syntax.InBlock {
					if len(syntax.Token) >= 1 {
						syntax.Token[0] = token
					}
				} else if len(syntax.Token) >= 2 {
					syntax.Token[1] = token
				}
			}
			didChange = true
		}
	}

	if !didChange {
		return nil
	}

	file.Cleanup()

	formatted, formatErr := file.Format()
	if formatErr != nil {
		return formatErr
	}

	mode := filePermissionsOrDefault(service.fileSystem, goModPath, 0o644)
	return service.fileSystem.WriteFile(goModPath, formatted, mode)
}

type namespaceReplacer struct {
	old string
	new string
}

func (replacer namespaceReplacer) replace(path string) (string, bool) {
	if path == "" {
		return path, false
	}
	if path == replacer.old {
		return replacer.new, replacer.old != replacer.new
	}
	oldWithSlash := replacer.old + "/"
	if strings.HasPrefix(path, oldWithSlash) {
		return replacer.new + path[len(replacer.old):], true
	}
	return path, false
}

func (service *Service) rewriteGoFile(absolutePath string, oldPrefix ModulePrefix, newPrefix ModulePrefix) error {
	original, readErr := service.fileSystem.ReadFile(absolutePath)
	if readErr != nil {
		return readErr
	}

	fileSet := token.NewFileSet()
	astFile, parseErr := parser.ParseFile(fileSet, absolutePath, original, parser.ParseComments)
	if parseErr != nil {
		return parseErr
	}

	didChange := false
	for _, spec := range astFile.Imports {
		if spec.Path == nil {
			continue
		}
		unquoted := strings.Trim(spec.Path.Value, `"`)
		if !strings.HasPrefix(unquoted, oldPrefix.String()+"/") {
			continue
		}
		newValue := newPrefix.String() + strings.TrimPrefix(unquoted, oldPrefix.String())
		if newValue != unquoted {
			spec.Path.Value = `"` + newValue + `"`
			didChange = true
		}
	}
	if !didChange {
		return nil
	}

	var formattedBuffer bytes.Buffer
	config := &printer.Config{Mode: printer.TabIndent | printer.UseSpaces, Tabwidth: 8}
	if err := config.Fprint(&formattedBuffer, fileSet, astFile); err != nil {
		return err
	}

	formatted, formatErr := imports.Process(absolutePath, formattedBuffer.Bytes(), &imports.Options{
		Comments:   true,
		Fragment:   false,
		FormatOnly: false,
		TabIndent:  true,
		TabWidth:   8,
	})
	if formatErr != nil {
		return formatErr
	}

	mode := filePermissionsOrDefault(service.fileSystem, absolutePath, 0o644)
	return service.fileSystem.WriteFile(absolutePath, formatted, mode)
}

func filePermissionsOrDefault(fs shared.FileSystem, path string, fallback fs.FileMode) fs.FileMode {
	if fs == nil {
		return fallback
	}
	info, err := fs.Stat(path)
	if err != nil {
		return fallback
	}
	mode := info.Mode()
	if mode == 0 {
		return fallback
	}
	return mode
}

func (service *Service) stageChanges(ctx context.Context, repositoryPath string, plan changePlan) error {
	if plan.goMod {
		if err := service.gitAdd(ctx, repositoryPath, "go.mod"); err != nil {
			return err
		}
	}
	for _, relativePath := range plan.relativeGoFiles() {
		if err := service.gitAdd(ctx, repositoryPath, relativePath); err != nil {
			return err
		}
	}
	return nil
}

func (service *Service) gitAdd(ctx context.Context, repositoryPath string, relativePath string) error {
	details := execshell.CommandDetails{
		Arguments:        []string{"add", relativePath},
		WorkingDirectory: repositoryPath,
	}
	if _, err := service.gitExecutor.ExecuteGit(ctx, details); err != nil {
		return repoerrors.Wrap(repoerrors.OperationNamespaceRewrite, repositoryPath, repoerrors.ErrNamespaceRewriteFailed, err)
	}
	return nil
}

func (service *Service) hasStagedChanges(ctx context.Context, repositoryPath string) (bool, error) {
	details := execshell.CommandDetails{
		Arguments:        []string{"diff", "--cached", "--quiet"},
		WorkingDirectory: repositoryPath,
	}
	_, err := service.gitExecutor.ExecuteGit(ctx, details)
	if err == nil {
		return false, nil
	}

	var commandError execshell.CommandFailedError
	if errors.As(err, &commandError) && commandError.Result.ExitCode == 1 {
		return true, nil
	}
	return false, repoerrors.Wrap(repoerrors.OperationNamespaceRewrite, repositoryPath, repoerrors.ErrNamespaceRewriteFailed, err)
}

func (service *Service) ensureGitIdentity(ctx context.Context, repositoryPath string) error {
	useConfigOnly, configErr := service.gitConfigBool(ctx, repositoryPath, "user.useConfigOnly")
	if configErr != nil {
		return repoerrors.Wrap(repoerrors.OperationNamespaceRewrite, repositoryPath, repoerrors.ErrNamespaceRewriteFailed, configErr)
	}
	if !useConfigOnly {
		return nil
	}

	nameConfigured, nameErr := service.gitConfigLocalHasValue(ctx, repositoryPath, "user.name")
	if nameErr != nil {
		return repoerrors.Wrap(repoerrors.OperationNamespaceRewrite, repositoryPath, repoerrors.ErrNamespaceRewriteFailed, nameErr)
	}
	emailConfigured, emailErr := service.gitConfigLocalHasValue(ctx, repositoryPath, "user.email")
	if emailErr != nil {
		return repoerrors.Wrap(repoerrors.OperationNamespaceRewrite, repositoryPath, repoerrors.ErrNamespaceRewriteFailed, emailErr)
	}
	if !nameConfigured || !emailConfigured {
		return repoerrors.WrapMessage(
			repoerrors.OperationNamespaceRewrite,
			repositoryPath,
			repoerrors.ErrNamespaceRewriteFailed,
			"git local identity (user.name and user.email) required when user.useConfigOnly is true",
		)
	}
	return nil
}

func (service *Service) gitConfigBool(ctx context.Context, repositoryPath string, key string) (bool, error) {
	details := execshell.CommandDetails{
		Arguments:        []string{"config", "--bool", key},
		WorkingDirectory: repositoryPath,
	}
	result, err := service.gitExecutor.ExecuteGit(ctx, details)
	if err == nil {
		return strings.EqualFold(strings.TrimSpace(result.StandardOutput), "true"), nil
	}

	var commandError execshell.CommandFailedError
	if errors.As(err, &commandError) && commandError.Result.ExitCode == 1 {
		return false, nil
	}
	return false, err
}

func (service *Service) gitConfigLocalHasValue(ctx context.Context, repositoryPath string, key string) (bool, error) {
	details := execshell.CommandDetails{
		Arguments:        []string{"config", "--local", "--get", key},
		WorkingDirectory: repositoryPath,
	}
	result, err := service.gitExecutor.ExecuteGit(ctx, details)
	if err == nil {
		return strings.TrimSpace(result.StandardOutput) != "", nil
	}

	var commandError execshell.CommandFailedError
	if errors.As(err, &commandError) && commandError.Result.ExitCode == 1 {
		return false, nil
	}
	return false, err
}

func (service *Service) commitChanges(ctx context.Context, repositoryPath string, message string) error {
	details := execshell.CommandDetails{
		Arguments:        []string{"commit", "-m", message},
		WorkingDirectory: repositoryPath,
	}
	if _, err := service.gitExecutor.ExecuteGit(ctx, details); err != nil {
		return repoerrors.Wrap(repoerrors.OperationNamespaceRewrite, repositoryPath, repoerrors.ErrNamespaceRewriteFailed, err)
	}
	return nil
}

func (service *Service) pushBranch(ctx context.Context, repositoryPath string, remote string, branch string) error {
	details := execshell.CommandDetails{
		Arguments:        []string{"push", "--set-upstream", remote, branch},
		WorkingDirectory: repositoryPath,
	}
	if _, err := service.gitExecutor.ExecuteGit(ctx, details); err != nil {
		return repoerrors.Wrap(repoerrors.OperationNamespaceRewrite, repositoryPath, repoerrors.ErrNamespaceRewriteFailed, err)
	}
	return nil
}<|MERGE_RESOLUTION|>--- conflicted
+++ resolved
@@ -471,13 +471,8 @@
 		return parseErr
 	}
 
-	replacer := namespaceReplacer{
-		old: oldPrefix.String(),
-		new: newPrefix.String(),
-	}
-
+	replacer := namespaceReplacer{old: oldPrefix.String(), new: newPrefix.String()}
 	didChange := false
-<<<<<<< HEAD
 
 	if file.Module != nil {
 		if updated, changed := replacer.replace(file.Module.Mod.Path); changed {
@@ -504,48 +499,9 @@
 				} else if len(syntax.Token) >= 2 {
 					syntax.Token[1] = token
 				}
-=======
-	inRequireBlock := false
-	inReplaceBlock := false
-	oldNamespace := oldPrefix.String() + "/"
-	newNamespace := newPrefix.String() + "/"
-	for scanner.Scan() {
-		line := scanner.Text()
-		trimmed := strings.TrimSpace(line)
-
-		switch {
-		case strings.HasPrefix(trimmed, "module "):
-			old := "module " + oldNamespace
-			if strings.HasPrefix(trimmed, old) {
-				didChange = true
-				lines = append(lines, strings.Replace(trimmed, oldNamespace, newNamespace, 1))
-				continue
-			}
-		}
-
-		switch {
-		case strings.HasPrefix(trimmed, "require ("):
-			inRequireBlock = true
-		case strings.HasPrefix(trimmed, "replace ("):
-			inReplaceBlock = true
-		case strings.HasPrefix(trimmed, ")"):
-			inRequireBlock = false
-			inReplaceBlock = false
-		}
-
-		if strings.HasPrefix(trimmed, "require ") || strings.HasPrefix(trimmed, "replace ") || inRequireBlock || inReplaceBlock {
-			if strings.Contains(line, oldNamespace) {
-				didChange = true
-				line = strings.ReplaceAll(line, oldNamespace, newNamespace)
->>>>>>> 3d654479
 			}
 			didChange = true
 		}
-<<<<<<< HEAD
-=======
-
-		lines = append(lines, line)
->>>>>>> 3d654479
 	}
 
 	for _, replace := range file.Replace {
@@ -607,7 +563,6 @@
 	}
 
 	file.Cleanup()
-
 	formatted, formatErr := file.Format()
 	if formatErr != nil {
 		return formatErr
