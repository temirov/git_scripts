--- conflicted
+++ resolved
@@ -16,10 +16,7 @@
 	namespaceBranchPrefixOptionKey  = "branch_prefix"
 	namespaceBranchPrefixFlagName   = "branch-prefix"
 	namespaceCommitMessageOptionKey = "commit_message"
-<<<<<<< HEAD
-=======
 	namespaceCommitMessageFlagName  = "commit-message"
->>>>>>> 3d654479
 	namespacePushOptionKey          = "push"
 	namespaceRemoteOptionKey        = "remote"
 	namespaceSafeguardsOptionKey    = "safeguards"
